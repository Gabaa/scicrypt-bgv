use scicrypt_bigint::UnsignedInteger;
use scicrypt_numbertheory::gen_rsa_modulus;
use scicrypt_traits::cryptosystems::{
    Associable, AsymmetricCryptosystem, DecryptionKey, EncryptionKey,
};
use scicrypt_traits::homomorphic::HomomorphicAddition;
use scicrypt_traits::randomness::GeneralRng;
use scicrypt_traits::randomness::SecureRng;
use scicrypt_traits::security::BitsOfSecurity;
<<<<<<< HEAD
=======
use serde::{Deserialize, Serialize};
use std::ops::Rem;
>>>>>>> e4a0bfbf

/// The Paillier cryptosystem.
#[derive(Copy, Clone)]
pub struct Paillier {
    modulus_size: u32,
}

/// Public key for the Paillier cryptosystem.
#[derive(PartialEq, Eq, Debug, Serialize, Deserialize, Clone)]
pub struct PaillierPK {
<<<<<<< HEAD
    n: UnsignedInteger,
    g: UnsignedInteger,
=======
    /// Public modulus n for encryption
    pub n: Integer,
    /// Public generator g for encryption
    pub g: Integer,
>>>>>>> e4a0bfbf
}
/// Decryption key for the Paillier cryptosystem.
pub struct PaillierSK {
    lambda: UnsignedInteger,
    mu: UnsignedInteger,
}

/// Ciphertext of the Paillier cryptosystem, which is additively homomorphic.
#[derive(PartialEq, Eq, Debug, Serialize, Deserialize, Clone)]
pub struct PaillierCiphertext {
<<<<<<< HEAD
    pub(crate) c: UnsignedInteger,
=======
    /// Encrypted message (Ciphertext)
    pub c: Integer,
>>>>>>> e4a0bfbf
}

impl Associable<PaillierPK> for PaillierCiphertext {}

impl AsymmetricCryptosystem for Paillier {
    type PublicKey = PaillierPK;
    type SecretKey = PaillierSK;

    fn setup(security_param: &BitsOfSecurity) -> Self {
        Paillier {
            modulus_size: security_param.to_public_key_bit_length(),
        }
    }

    /// Generates a fresh Paillier keypair.
    /// ```
    /// # use scicrypt_traits::randomness::GeneralRng;
    /// # use scicrypt_he::cryptosystems::paillier::Paillier;
    /// # use scicrypt_traits::security::BitsOfSecurity;
    /// # use scicrypt_traits::cryptosystems::AsymmetricCryptosystem;
    /// # use rand_core::OsRng;
    /// let mut rng = GeneralRng::new(OsRng);
    /// let paillier = Paillier::setup(&BitsOfSecurity::ToyParameters);
    /// let (public_key, secret_key) = paillier.generate_keys(&mut rng);
    /// ```
    fn generate_keys<R: SecureRng>(&self, rng: &mut GeneralRng<R>) -> (PaillierPK, PaillierSK) {
        let (n, lambda) = gen_rsa_modulus(self.modulus_size, rng);

        let g = n.clone() + 1;
        let mu = (lambda.clone() % &n).invert(&n).unwrap();

        (PaillierPK { n, g }, PaillierSK { lambda, mu })
    }
}

impl EncryptionKey for PaillierPK {
    type Input = UnsignedInteger;
    type Plaintext = UnsignedInteger;
    type Ciphertext = PaillierCiphertext;

    /// Encrypts a plaintext integer using the Paillier public key.
    /// ```
    /// # use scicrypt_traits::randomness::GeneralRng;
    /// # use scicrypt_he::cryptosystems::paillier::Paillier;
    /// # use scicrypt_traits::security::BitsOfSecurity;
    /// # use scicrypt_traits::cryptosystems::{AsymmetricCryptosystem, EncryptionKey};
    /// # use scicrypt_bigint::UnsignedInteger;
    /// # use rand_core::OsRng;
    /// # let mut rng = GeneralRng::new(OsRng);
    /// # let paillier = Paillier::setup(&BitsOfSecurity::ToyParameters);
    /// # let (public_key, secret_key) = paillier.generate_keys(&mut rng);
    /// let ciphertext = public_key.encrypt(&UnsignedInteger::from(5), &mut rng);
    /// ```
    fn encrypt_raw<R: SecureRng>(
        &self,
        plaintext: &UnsignedInteger,
        rng: &mut GeneralRng<R>,
    ) -> PaillierCiphertext {
        let n_squared = self.n.square();
        let r = UnsignedInteger::random_below(&n_squared, rng);

        let first = self.g.pow_mod(plaintext, &n_squared);
        let second = r.pow_mod(&self.n, &n_squared);

        PaillierCiphertext {
            c: (&first * &second) % &n_squared,
        }
    }
}

impl DecryptionKey<PaillierPK> for PaillierSK {
    /// Decrypts a rich Paillier ciphertext using the secret key.
    /// ```
    /// # use scicrypt_traits::randomness::GeneralRng;
    /// # use scicrypt_he::cryptosystems::paillier::Paillier;
    /// # use scicrypt_traits::security::BitsOfSecurity;
    /// # use scicrypt_traits::cryptosystems::{AsymmetricCryptosystem, EncryptionKey, DecryptionKey};
    /// # use scicrypt_bigint::UnsignedInteger;
    /// # use rand_core::OsRng;
    /// # let mut rng = GeneralRng::new(OsRng);
    /// # let paillier = Paillier::setup(&BitsOfSecurity::ToyParameters);
    /// # let (public_key, secret_key) = paillier.generate_keys(&mut rng);
    /// # let ciphertext = public_key.encrypt(&UnsignedInteger::from(5), &mut rng);
    /// println!("The decrypted message is {}", secret_key.decrypt(&ciphertext));
    /// // Prints: "The decrypted message is 5".
    /// ```
    fn decrypt_raw(
        &self,
        public_key: &PaillierPK,
        ciphertext: &PaillierCiphertext,
    ) -> UnsignedInteger {
        let n_squared = public_key.n.square();

        let mut inner = ciphertext.c.pow_mod(&self.lambda, &n_squared);
        inner -= 1;
        inner = inner / &public_key.n;
        inner = &inner * &self.mu;

        inner % &public_key.n
    }

    fn decrypt_identity_raw(
        &self,
        public_key: &PaillierPK,
        ciphertext: &<PaillierPK as EncryptionKey>::Ciphertext,
    ) -> bool {
        // TODO: This can be optimized
        self.decrypt_raw(public_key, ciphertext) == 0
    }
}

impl HomomorphicAddition for PaillierPK {
    fn add(
        &self,
        ciphertext_a: &Self::Ciphertext,
        ciphertext_b: &Self::Ciphertext,
    ) -> Self::Ciphertext {
        PaillierCiphertext {
            c: (&ciphertext_a.c * &ciphertext_b.c) % &self.n.square(),
        }
    }

<<<<<<< HEAD
    fn mul(&self, ciphertext: Self::Ciphertext, input: Self::Input) -> Self::Ciphertext {
        let modulus = self.n.square();

        PaillierCiphertext {
            c: ciphertext.c.pow_mod(&input, &modulus),
=======
    fn mul_constant(&self, ciphertext: &Self::Ciphertext, input: &Self::Input) -> Self::Ciphertext {
        let modulus = Integer::from(self.n.square_ref());

        PaillierCiphertext {
            c: Integer::from(ciphertext.c.pow_mod_ref(input, &modulus).unwrap()),
        }
    }

    fn sub(
        &self,
        ciphertext_a: &Self::Ciphertext,
        ciphertext_b: &Self::Ciphertext,
    ) -> Self::Ciphertext {
        let modulus = Integer::from(self.n.square_ref());
        PaillierCiphertext {
            c: Integer::from(
                &ciphertext_a.c * &Integer::from(ciphertext_b.c.invert_ref(&modulus).unwrap()),
            )
            .rem(Integer::from(self.n.square_ref())),
        }
    }

    fn add_constant(
        &self,
        ciphertext: &Self::Ciphertext,
        constant: &Self::Plaintext,
    ) -> Self::Ciphertext {
        let modulus = Integer::from(self.n.square_ref());
        PaillierCiphertext {
            c: Integer::from(
                &ciphertext.c * &Integer::from(self.g.pow_mod_ref(constant, &modulus).unwrap()),
            )
            .rem(Integer::from(self.n.square_ref())),
        }
    }

    fn sub_constant(
        &self,
        ciphertext: &Self::Ciphertext,
        constant: &Self::Plaintext,
    ) -> Self::Ciphertext {
        let modulus = Integer::from(self.n.square_ref());
        PaillierCiphertext {
            c: Integer::from(
                &ciphertext.c
                    * &Integer::from(
                        self.g
                            .pow_mod_ref(&Integer::from(-constant), &modulus)
                            .unwrap(),
                    ),
            )
            .rem(Integer::from(self.n.square_ref())),
>>>>>>> e4a0bfbf
        }
    }
}

#[cfg(test)]
mod tests {
    use crate::cryptosystems::paillier::Paillier;
    use rand_core::OsRng;
    use scicrypt_bigint::UnsignedInteger;
    use scicrypt_traits::cryptosystems::{AsymmetricCryptosystem, DecryptionKey, EncryptionKey};
    use scicrypt_traits::randomness::GeneralRng;
    use scicrypt_traits::security::BitsOfSecurity;

    #[test]
    fn test_encrypt_decrypt() {
        let mut rng = GeneralRng::new(OsRng);

        let paillier = Paillier::setup(&BitsOfSecurity::ToyParameters);
        let (pk, sk) = paillier.generate_keys(&mut rng);

        let ciphertext = pk.encrypt(&UnsignedInteger::from(15u64), &mut rng);

        assert_eq!(UnsignedInteger::from(15u64), sk.decrypt(&ciphertext));
    }

    #[test]
    fn test_encrypt_decrypt_identity() {
        let mut rng = GeneralRng::new(OsRng);

        let paillier = Paillier::setup(&BitsOfSecurity::ToyParameters);
        let (pk, sk) = paillier.generate_keys(&mut rng);

        let ciphertext = pk.encrypt(&Integer::from(0), &mut rng);

        assert!(sk.decrypt_identity(&ciphertext));
    }

    #[test]
    fn test_homomorphic_add() {
        let mut rng = GeneralRng::new(OsRng);

        let paillier = Paillier::setup(&BitsOfSecurity::ToyParameters);
        let (pk, sk) = paillier.generate_keys(&mut rng);

<<<<<<< HEAD
        let ciphertext_a = pk.encrypt(&UnsignedInteger::from(7u64), &mut rng);
        let ciphertext_b = pk.encrypt(&UnsignedInteger::from(7u64), &mut rng);
        let ciphertext_twice = ciphertext_a + ciphertext_b;
=======
        let ciphertext_a = pk.encrypt(&Integer::from(7), &mut rng);
        let ciphertext_b = pk.encrypt(&Integer::from(7), &mut rng);
        let ciphertext_twice = &ciphertext_a + &ciphertext_b;
>>>>>>> e4a0bfbf

        assert_eq!(UnsignedInteger::from(14u64), sk.decrypt(&ciphertext_twice));
    }

    #[test]
    fn test_homomorphic_sub() {
        let mut rng = GeneralRng::new(OsRng);

        let paillier = Paillier::setup(&BitsOfSecurity::ToyParameters);
        let (pk, sk) = paillier.generate_keys(&mut rng);

        let ciphertext_a = pk.encrypt(&Integer::from(7), &mut rng);
        let ciphertext_b = pk.encrypt(&Integer::from(5), &mut rng);
        let ciphertext_res = &ciphertext_a - &ciphertext_b;

        assert_eq!(Integer::from(2), sk.decrypt(&ciphertext_res));
    }

    #[test]
    fn test_homomorphic_scalar_mul() {
        let mut rng = GeneralRng::new(OsRng);

        let paillier = Paillier::setup(&BitsOfSecurity::ToyParameters);
        let (pk, sk) = paillier.generate_keys(&mut rng);

<<<<<<< HEAD
        let ciphertext = pk.encrypt(&UnsignedInteger::from(9u64), &mut rng);
        let ciphertext_twice = ciphertext * UnsignedInteger::from(16u64);
=======
        let ciphertext = pk.encrypt(&Integer::from(9), &mut rng);
        let ciphertext_twice = &ciphertext * &Integer::from(16);
>>>>>>> e4a0bfbf

        assert_eq!(UnsignedInteger::from(144u64), sk.decrypt(&ciphertext_twice));
    }

    #[test]
    fn test_homomorphic_add_constant() {
        let mut rng = GeneralRng::new(OsRng);

        let paillier = Paillier::setup(&BitsOfSecurity::ToyParameters);
        let (pk, sk) = paillier.generate_keys(&mut rng);

        let ciphertext = pk.encrypt(&Integer::from(7), &mut rng);
        let ciphertext_res = &ciphertext + &Integer::from(5);

        assert_eq!(Integer::from(12), sk.decrypt(&ciphertext_res));
    }

    #[test]
    fn test_homomorphic_sub_constant() {
        let mut rng = GeneralRng::new(OsRng);

        let paillier = Paillier::setup(&BitsOfSecurity::ToyParameters);
        let (pk, sk) = paillier.generate_keys(&mut rng);

        let ciphertext = pk.encrypt(&Integer::from(7), &mut rng);
        let ciphertext_res = &ciphertext - &Integer::from(5);

        assert_eq!(Integer::from(2), sk.decrypt(&ciphertext_res));
    }
}<|MERGE_RESOLUTION|>--- conflicted
+++ resolved
@@ -7,11 +7,8 @@
 use scicrypt_traits::randomness::GeneralRng;
 use scicrypt_traits::randomness::SecureRng;
 use scicrypt_traits::security::BitsOfSecurity;
-<<<<<<< HEAD
-=======
 use serde::{Deserialize, Serialize};
 use std::ops::Rem;
->>>>>>> e4a0bfbf
 
 /// The Paillier cryptosystem.
 #[derive(Copy, Clone)]
@@ -22,15 +19,10 @@
 /// Public key for the Paillier cryptosystem.
 #[derive(PartialEq, Eq, Debug, Serialize, Deserialize, Clone)]
 pub struct PaillierPK {
-<<<<<<< HEAD
-    n: UnsignedInteger,
-    g: UnsignedInteger,
-=======
     /// Public modulus n for encryption
-    pub n: Integer,
+    pub n: UnsignedInteger,
     /// Public generator g for encryption
-    pub g: Integer,
->>>>>>> e4a0bfbf
+    pub g: UnsignedInteger,
 }
 /// Decryption key for the Paillier cryptosystem.
 pub struct PaillierSK {
@@ -41,12 +33,8 @@
 /// Ciphertext of the Paillier cryptosystem, which is additively homomorphic.
 #[derive(PartialEq, Eq, Debug, Serialize, Deserialize, Clone)]
 pub struct PaillierCiphertext {
-<<<<<<< HEAD
-    pub(crate) c: UnsignedInteger,
-=======
     /// Encrypted message (Ciphertext)
-    pub c: Integer,
->>>>>>> e4a0bfbf
+    pub c: UnsignedInteger,
 }
 
 impl Associable<PaillierPK> for PaillierCiphertext {}
@@ -169,13 +157,14 @@
         }
     }
 
-<<<<<<< HEAD
     fn mul(&self, ciphertext: Self::Ciphertext, input: Self::Input) -> Self::Ciphertext {
         let modulus = self.n.square();
 
         PaillierCiphertext {
             c: ciphertext.c.pow_mod(&input, &modulus),
-=======
+        }
+    }
+    
     fn mul_constant(&self, ciphertext: &Self::Ciphertext, input: &Self::Input) -> Self::Ciphertext {
         let modulus = Integer::from(self.n.square_ref());
 
@@ -228,7 +217,6 @@
                     ),
             )
             .rem(Integer::from(self.n.square_ref())),
->>>>>>> e4a0bfbf
         }
     }
 }
@@ -273,15 +261,9 @@
         let paillier = Paillier::setup(&BitsOfSecurity::ToyParameters);
         let (pk, sk) = paillier.generate_keys(&mut rng);
 
-<<<<<<< HEAD
         let ciphertext_a = pk.encrypt(&UnsignedInteger::from(7u64), &mut rng);
         let ciphertext_b = pk.encrypt(&UnsignedInteger::from(7u64), &mut rng);
-        let ciphertext_twice = ciphertext_a + ciphertext_b;
-=======
-        let ciphertext_a = pk.encrypt(&Integer::from(7), &mut rng);
-        let ciphertext_b = pk.encrypt(&Integer::from(7), &mut rng);
         let ciphertext_twice = &ciphertext_a + &ciphertext_b;
->>>>>>> e4a0bfbf
 
         assert_eq!(UnsignedInteger::from(14u64), sk.decrypt(&ciphertext_twice));
     }
@@ -307,13 +289,8 @@
         let paillier = Paillier::setup(&BitsOfSecurity::ToyParameters);
         let (pk, sk) = paillier.generate_keys(&mut rng);
 
-<<<<<<< HEAD
         let ciphertext = pk.encrypt(&UnsignedInteger::from(9u64), &mut rng);
-        let ciphertext_twice = ciphertext * UnsignedInteger::from(16u64);
-=======
-        let ciphertext = pk.encrypt(&Integer::from(9), &mut rng);
-        let ciphertext_twice = &ciphertext * &Integer::from(16);
->>>>>>> e4a0bfbf
+        let ciphertext_twice = &ciphertext * &UnsignedInteger::from(16u64);
 
         assert_eq!(UnsignedInteger::from(144u64), sk.decrypt(&ciphertext_twice));
     }
